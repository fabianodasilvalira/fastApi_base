--- conflicted
+++ resolved
@@ -1,64 +1,23 @@
 from fastapi import APIRouter, Depends, HTTPException, status, Query, Path
 from sqlalchemy.ext.asyncio import AsyncSession
 from sqlalchemy.exc import IntegrityError, SQLAlchemyError
-<<<<<<< HEAD
-from typing import List, Optional # Optional adicionado
-from datetime import date # Adicionado
+from typing import List
 
 from app import models, schemas
 from app.db.session import get_async_db
-# Schemas atualizados e novos adicionados
-from app.schemas.ocorrencia_schemas import (
-    OcorrenciaOut, 
-    OcorrenciaCreate, 
-    OcorrenciaUpdate, 
-    OcorrenciaFilterParams,
-    OcorrenciaWithPareceresOut
-)
-=======
-from typing import List
-import logging
-
-from app import models, schemas
-from app.db.session import get_async_db
-from app.schemas.ocorrencia_schemas import OcorrenciaOut, OcorrenciaCreate
->>>>>>> 5f168108
+from app.schemas.ocorrencia_schemas import OcorrenciaOut, OcorrenciaCreate, OcorrenciaUpdate
 from app.services import ocorrencia_service
-from app.core.dependencies import get_current_authorized_system, require_admin_user # Supondo que estas dependências são necessárias para todas as rotas
+from app.core.dependencies import get_current_authorized_system, require_admin_user
 from app.models.sistemas_autorizados import SistemaAutorizado
 
 router = APIRouter()
-logger = logging.getLogger(__name__)
 
-# Função utilitária para tratamento de exceções
-def handle_db_exception(e: Exception, default_message: str = "Erro inesperado"):
-    if isinstance(e, IntegrityError):
-        return HTTPException(
-            status_code=status.HTTP_409_CONFLICT,
-            detail=f"Conflito de dados. Erro: {str(e.orig)}"
-        )
-    elif isinstance(e, SQLAlchemyError):
-        return HTTPException(
-            status_code=status.HTTP_500_INTERNAL_SERVER_ERROR,
-            detail=f"Erro de banco de dados. Erro: {str(e)}"
-        )
-    return HTTPException(
-        status_code=status.HTTP_500_INTERNAL_SERVER_ERROR,
-        detail=f"{default_message}. Erro: {str(e)}"
-    )
-
-# Rota para criar uma nova ocorrência
 @router.post(
-    "/criar",
+    "/",
     response_model=OcorrenciaOut,
     status_code=status.HTTP_201_CREATED,
     summary="Criar Nova Ocorrência (Admin + Sistema Autorizado)",
-    description="""Requer:
-- Autenticação do sistema via `X-API-KEY`
-- Autenticação de usuário com perfil **Admin**
-
-Cria uma nova ocorrência no sistema.
-""",
+    description="Cria uma nova ocorrência no sistema. Requer autenticação de usuário Admin E autenticação de sistema via X-API-KEY.",
     responses={
         status.HTTP_201_CREATED: {"description": "Ocorrência criada com sucesso."},
         status.HTTP_400_BAD_REQUEST: {"description": "Dados de entrada inválidos."},
@@ -69,46 +28,48 @@
         status.HTTP_500_INTERNAL_SERVER_ERROR: {"description": "Erro interno do servidor."}
     }
 )
-async def criar_ocorrencia(
+async def create_ocorrencia_endpoint(
     ocorrencia: OcorrenciaCreate,
     db: AsyncSession = Depends(get_async_db),
     current_user: models.User = Depends(require_admin_user),
     authorized_system: SistemaAutorizado = Depends(get_current_authorized_system)
 ):
     try:
+        if ocorrencia.user_id:
+            user_check = await db.get(models.User, ocorrencia.user_id)
+            if not user_check:
+                raise HTTPException(
+                    status_code=status.HTTP_404_NOT_FOUND,
+                    detail=f"Usuário com ID {ocorrencia.user_id} não encontrado."
+                )
         return await ocorrencia_service.create_ocorrencia(db, ocorrencia)
+    except IntegrityError as e:
+        await db.rollback()
+        raise HTTPException(
+            status_code=status.HTTP_409_CONFLICT,
+            detail=f"Conflito de dados. Erro: {str(e.orig)}"
+        )
+    except SQLAlchemyError as e:
+        await db.rollback()
+        raise HTTPException(
+            status_code=status.HTTP_500_INTERNAL_SERVER_ERROR,
+            detail=f"Erro de banco de dados. Erro: {str(e)}"
+        )
     except HTTPException:
         raise
     except Exception as e:
-        logger.exception("Erro ao criar ocorrência")
         await db.rollback()
-<<<<<<< HEAD
         raise HTTPException(
             status_code=status.HTTP_500_INTERNAL_SERVER_ERROR,
             detail=f"Erro inesperado. Erro: {str(e)}"
         )
 
-# Rota GET / modificada para incluir filtros
-=======
-        raise handle_db_exception(e, "Erro ao criar ocorrência")
 
-# Rota para listar todas as ocorrências
->>>>>>> 5f168108
 @router.get(
-    "/listar",
+    "/",
     response_model=List[OcorrenciaOut],
-<<<<<<< HEAD
-    summary="Listar Todas as Ocorrências com Filtros (Admin + Sistema Autorizado)",
-    description="Lista todas as ocorrências com paginação e filtros opcionais. Requer autenticação de usuário Admin E sistema autorizado.",
-=======
     summary="Listar Todas as Ocorrências (Admin + Sistema Autorizado)",
-    description="""Requer:
-- Autenticação do sistema via `X-API-KEY`
-- Autenticação de usuário com perfil **Admin**
-
-Lista todas as ocorrências com paginação.
-""",
->>>>>>> 5f168108
+    description="Lista todas as ocorrências com paginação. Requer autenticação de usuário Admin E sistema autorizado.",
     responses={
         status.HTTP_200_OK: {"description": "Lista de ocorrências retornada."},
         status.HTTP_401_UNAUTHORIZED: {"description": "Não autorizado."},
@@ -116,169 +77,32 @@
         status.HTTP_500_INTERNAL_SERVER_ERROR: {"description": "Erro interno do servidor."}
     }
 )
-async def listar_ocorrencias(
+async def read_ocorrencias_endpoint(
     skip: int = Query(0, ge=0, description="Número de registros a pular."),
     limit: int = Query(100, ge=1, le=200, description="Máximo de registros a retornar."),
-    filters: OcorrenciaFilterParams = Depends(), # Filtros adicionados
     db: AsyncSession = Depends(get_async_db),
     current_user: models.User = Depends(require_admin_user),
     authorized_system: SistemaAutorizado = Depends(get_current_authorized_system)
 ):
     try:
-<<<<<<< HEAD
-        # O service get_ocorrencias foi atualizado para receber 'filters'
-        return await ocorrencia_service.get_ocorrencias(db, filters=filters, skip=skip, limit=limit)
+        return await ocorrencia_service.get_ocorrencias(db, skip, limit)
     except SQLAlchemyError as e:
         raise HTTPException(
             status_code=status.HTTP_500_INTERNAL_SERVER_ERROR,
-            detail=f"Erro de banco de dados ao listar ocorrências: {str(e)}"
+            detail=f"Erro de banco de dados. Erro: {str(e)}"
         )
     except Exception as e:
         raise HTTPException(
             status_code=status.HTTP_500_INTERNAL_SERVER_ERROR,
-            detail=f"Erro inesperado ao listar ocorrências: {str(e)}"
+            detail=f"Erro inesperado. Erro: {str(e)}"
         )
 
-# Nova rota: Listar ocorrências por usuario_id
+
 @router.get(
-    "/por-usuario/{user_id}",
-    response_model=List[OcorrenciaOut],
-    summary="Listar Ocorrências por ID do Usuário (Admin + Sistema Autorizado)",
-    description="Lista ocorrências filtradas pelo ID do usuário criador, com filtros opcionais. Requer autenticação de usuário Admin E sistema autorizado.",
-    responses={
-        status.HTTP_200_OK: {"description": "Lista de ocorrências retornada."},
-        status.HTTP_401_UNAUTHORIZED: {"description": "Não autorizado."},
-        status.HTTP_403_FORBIDDEN: {"description": "Proibido."},
-        status.HTTP_500_INTERNAL_SERVER_ERROR: {"description": "Erro interno do servidor."}
-    }
-)
-async def read_ocorrencias_by_user_id_endpoint(
-    user_id: int = Path(..., description="ID do usuário criador da ocorrência."),
-    skip: int = Query(0, ge=0, description="Número de registros a pular."),
-    limit: int = Query(100, ge=1, le=200, description="Máximo de registros a retornar."),
-    filters: OcorrenciaFilterParams = Depends(),
-    db: AsyncSession = Depends(get_async_db),
-    current_user: models.User = Depends(require_admin_user),
-    authorized_system: SistemaAutorizado = Depends(get_current_authorized_system)
-):
-    try:
-        return await ocorrencia_service.get_ocorrencias_by_user_id(db, user_id=user_id, filters=filters, skip=skip, limit=limit)
-    except SQLAlchemyError as e:
-        raise HTTPException(status_code=status.HTTP_500_INTERNAL_SERVER_ERROR, detail=f"Erro de banco de dados: {str(e)}")
-    except Exception as e:
-        raise HTTPException(status_code=status.HTTP_500_INTERNAL_SERVER_ERROR, detail=f"Erro inesperado: {str(e)}")
-
-# Nova rota: Listar ocorrências por usuario_encaminhado
-@router.get(
-    "/por-usuario-encaminhado/{usuario_encaminhado_id}",
-    response_model=List[OcorrenciaOut],
-    summary="Listar Ocorrências por ID do Usuário Encaminhado (Admin + Sistema Autorizado)",
-    description="Lista ocorrências filtradas pelo ID do usuário para quem foi encaminhada (padrão não arquivadas), com filtros opcionais. Requer autenticação de usuário Admin E sistema autorizado.",
-    responses={
-        status.HTTP_200_OK: {"description": "Lista de ocorrências retornada."},
-        status.HTTP_401_UNAUTHORIZED: {"description": "Não autorizado."},
-        status.HTTP_403_FORBIDDEN: {"description": "Proibido."},
-        status.HTTP_500_INTERNAL_SERVER_ERROR: {"description": "Erro interno do servidor."}
-    }
-)
-async def read_ocorrencias_by_usuario_encaminhado_endpoint(
-    usuario_encaminhado_id: int = Path(..., description="ID do usuário para quem a ocorrência foi encaminhada."),
-    skip: int = Query(0, ge=0, description="Número de registros a pular."),
-    limit: int = Query(100, ge=1, le=200, description="Máximo de registros a retornar."),
-    filters: OcorrenciaFilterParams = Depends(), # O service aplicará arquivado='N' por padrão se não vier em filters
-    db: AsyncSession = Depends(get_async_db),
-    current_user: models.User = Depends(require_admin_user),
-    authorized_system: SistemaAutorizado = Depends(get_current_authorized_system)
-):
-    try:
-        return await ocorrencia_service.get_ocorrencias_by_usuario_encaminhado(db, usuario_encaminhado_id=usuario_encaminhado_id, filters=filters, skip=skip, limit=limit)
-    except SQLAlchemyError as e:
-        raise HTTPException(status_code=status.HTTP_500_INTERNAL_SERVER_ERROR, detail=f"Erro de banco de dados: {str(e)}")
-    except Exception as e:
-        raise HTTPException(status_code=status.HTTP_500_INTERNAL_SERVER_ERROR, detail=f"Erro inesperado: {str(e)}")
-
-# Nova rota: Listar ocorrências por orgao_encaminhado
-@router.get(
-    "/por-orgao-encaminhado/{orgao_encaminhado_id}",
-    response_model=List[OcorrenciaOut],
-    summary="Listar Ocorrências por ID do Órgão Encaminhado (Admin + Sistema Autorizado)",
-    description="Lista ocorrências filtradas pelo ID do órgão para quem foi encaminhada (padrão não arquivadas), com filtros opcionais. Requer autenticação de usuário Admin E sistema autorizado.",
-    responses={
-        status.HTTP_200_OK: {"description": "Lista de ocorrências retornada."},
-        status.HTTP_401_UNAUTHORIZED: {"description": "Não autorizado."},
-        status.HTTP_403_FORBIDDEN: {"description": "Proibido."},
-        status.HTTP_500_INTERNAL_SERVER_ERROR: {"description": "Erro interno do servidor."}
-    }
-)
-async def read_ocorrencias_by_orgao_encaminhado_endpoint(
-    orgao_encaminhado_id: int = Path(..., description="ID do órgão para quem a ocorrência foi encaminhada."),
-    skip: int = Query(0, ge=0, description="Número de registros a pular."),
-    limit: int = Query(100, ge=1, le=200, description="Máximo de registros a retornar."),
-    filters: OcorrenciaFilterParams = Depends(), # O service aplicará arquivado='N' por padrão se não vier em filters
-    db: AsyncSession = Depends(get_async_db),
-    current_user: models.User = Depends(require_admin_user),
-    authorized_system: SistemaAutorizado = Depends(get_current_authorized_system)
-):
-    try:
-        return await ocorrencia_service.get_ocorrencias_by_orgao_encaminhado(db, orgao_encaminhado_id=orgao_encaminhado_id, filters=filters, skip=skip, limit=limit)
-    except SQLAlchemyError as e:
-        raise HTTPException(status_code=status.HTTP_500_INTERNAL_SERVER_ERROR, detail=f"Erro de banco de dados: {str(e)}")
-    except Exception as e:
-        raise HTTPException(status_code=status.HTTP_500_INTERNAL_SERVER_ERROR, detail=f"Erro inesperado: {str(e)}")
-
-# Nova rota: Listar ocorrencia_id com todos pareceres
-@router.get(
-    "/{ocorrencia_id}/com-pareceres",
-    response_model=OcorrenciaWithPareceresOut, # Schema de resposta que inclui pareceres
-    summary="Obter Ocorrência por ID com Todos os Pareceres (Admin + Sistema Autorizado)",
-    description="Busca uma ocorrência específica por ID e inclui todos os seus pareceres. Filtros opcionais se aplicam à ocorrência. Requer autenticação de usuário Admin E sistema autorizado.",
-    responses={
-        status.HTTP_200_OK: {"description": "Ocorrência com pareceres encontrada."},
-        status.HTTP_404_NOT_FOUND: {"description": "Ocorrência não encontrada."},
-        status.HTTP_401_UNAUTHORIZED: {"description": "Não autorizado."},
-        status.HTTP_403_FORBIDDEN: {"description": "Proibido."},
-        status.HTTP_500_INTERNAL_SERVER_ERROR: {"description": "Erro interno do servidor."}
-    }
-)
-async def read_ocorrencia_with_pareceres_endpoint(
-    ocorrencia_id: int = Path(..., description="ID da ocorrência."),
-    filters: OcorrenciaFilterParams = Depends(), # Filtros se aplicam à ocorrência principal
-    db: AsyncSession = Depends(get_async_db),
-    current_user: models.User = Depends(require_admin_user),
-    authorized_system: SistemaAutorizado = Depends(get_current_authorized_system)
-):
-    try:
-        # O service get_ocorrencia_by_id_with_pareceres foi atualizado para receber 'filters'
-        # e o service lida com o padrão 'arquivado=N' para a ocorrência principal se não especificado
-        db_ocorrencia = await ocorrencia_service.get_ocorrencia_by_id_with_pareceres(db, ocorrencia_id=ocorrencia_id, filters=filters)
-        if db_ocorrencia is None:
-            raise HTTPException(status_code=status.HTTP_404_NOT_FOUND, detail=f"Ocorrência com ID {ocorrencia_id} não encontrada ou não corresponde aos filtros.")
-        return db_ocorrencia
-    except SQLAlchemyError as e:
-        raise HTTPException(status_code=status.HTTP_500_INTERNAL_SERVER_ERROR, detail=f"Erro de banco de dados: {str(e)}")
-    except HTTPException:
-        raise
-    except Exception as e:
-        raise HTTPException(status_code=status.HTTP_500_INTERNAL_SERVER_ERROR, detail=f"Erro inesperado: {str(e)}")
-
-=======
-        return await ocorrencia_service.get_ocorrencias(db, skip, limit)
-    except Exception as e:
-        logger.exception("Erro ao listar ocorrências")
-        raise handle_db_exception(e, "Erro ao listar ocorrências")
->>>>>>> 5f168108
-
-# Rota para obter uma ocorrência por ID
-@router.get(
-    "/{ocorrencia_id}/detalhar",
+    "/{ocorrencia_id}",
     response_model=OcorrenciaOut,
     summary="Obter Ocorrência por ID (Admin + Sistema Autorizado)",
-    description="""Requer:
-- Autenticação do sistema via `X-API-KEY`
-- Autenticação de usuário com perfil **Admin**
-
-Busca uma ocorrência por ID.
-""",
+    description="Busca uma ocorrência por ID. Requer autenticação de usuário Admin E sistema autorizado.",
     responses={
         status.HTTP_200_OK: {"description": "Ocorrência encontrada."},
         status.HTTP_404_NOT_FOUND: {"description": "Ocorrência não encontrada."},
@@ -287,28 +111,85 @@
         status.HTTP_500_INTERNAL_SERVER_ERROR: {"description": "Erro interno do servidor."}
     }
 )
-async def obter_ocorrencia_por_id(
+async def read_ocorrencia_endpoint(
     ocorrencia_id: int = Path(..., description="ID da ocorrência."),
     db: AsyncSession = Depends(get_async_db),
     current_user: models.User = Depends(require_admin_user),
     authorized_system: SistemaAutorizado = Depends(get_current_authorized_system)
 ):
     try:
-        # Este endpoint não usa os novos filtros, mantém o comportamento original
         db_ocorrencia = await ocorrencia_service.get_ocorrencia_by_id(db, ocorrencia_id)
         if db_ocorrencia is None:
             raise HTTPException(status_code=status.HTTP_404_NOT_FOUND, detail=f"Ocorrência com ID {ocorrencia_id} não encontrada.")
         return db_ocorrencia
+    except SQLAlchemyError as e:
+        raise HTTPException(
+            status_code=status.HTTP_500_INTERNAL_SERVER_ERROR,
+            detail=f"Erro de banco de dados. Erro: {str(e)}"
+        )
     except HTTPException:
         raise
     except Exception as e:
-<<<<<<< HEAD
+        raise HTTPException(
+            status_code=status.HTTP_500_INTERNAL_SERVER_ERROR,
+            detail=f"Erro inesperado. Erro: {str(e)}"
+        )
+
+
+@router.put(
+    "/{ocorrencia_id}",
+    response_model=OcorrenciaOut,
+    summary="Atualizar Ocorrência por ID (Admin + Sistema Autorizado)",
+    description="Atualiza uma ocorrência existente. Requer autenticação de usuário Admin E sistema autorizado.",
+    responses={
+        status.HTTP_200_OK: {"description": "Ocorrência atualizada com sucesso."},
+        status.HTTP_404_NOT_FOUND: {"description": "Ocorrência ou usuário não encontrados."},
+        status.HTTP_409_CONFLICT: {"description": "Conflito de dados."},
+        status.HTTP_401_UNAUTHORIZED: {"description": "Não autorizado."},
+        status.HTTP_403_FORBIDDEN: {"description": "Proibido."},
+        status.HTTP_422_UNPROCESSABLE_ENTITY: {"description": "Erro de validação."},
+        status.HTTP_500_INTERNAL_SERVER_ERROR: {"description": "Erro interno do servidor."}
+    }
+)
+async def update_ocorrencia_endpoint(
+    ocorrencia_update: OcorrenciaUpdate,
+    ocorrencia_id: int = Path(..., description="ID da ocorrência."),
+    db: AsyncSession = Depends(get_async_db),
+    current_user: models.User = Depends(require_admin_user),
+    authorized_system: SistemaAutorizado = Depends(get_current_authorized_system)
+):
+
+    try:
+        db_ocorrencia = await ocorrencia_service.get_ocorrencia_by_id(db, ocorrencia_id)
+        if not db_ocorrencia:
+            raise HTTPException(status_code=status.HTTP_404_NOT_FOUND, detail=f"Ocorrência com ID {ocorrencia_id} não encontrada.")
+
+        if ocorrencia_update.user_id is not None and ocorrencia_update.user_id != db_ocorrencia.user_id:
+            user_check = await db.get(models.User, ocorrencia_update.user_id)
+            if not user_check:
+                raise HTTPException(
+                    status_code=status.HTTP_404_NOT_FOUND,
+                    detail=f"Usuário com ID {ocorrencia_update.user_id} não encontrado."
+                )
+
+        return await ocorrencia_service.update_ocorrencia(db, db_ocorrencia, ocorrencia_update)
+    except IntegrityError as e:
+        await db.rollback()
+        raise HTTPException(
+            status_code=status.HTTP_409_CONFLICT,
+            detail=f"Conflito de dados. Erro: {str(e.orig)}"
+        )
+    except SQLAlchemyError as e:
+        await db.rollback()
+        raise HTTPException(
+            status_code=status.HTTP_500_INTERNAL_SERVER_ERROR,
+            detail=f"Erro de banco de dados. Erro: {str(e)}"
+        )
+    except HTTPException:
+        raise
+    except Exception as e:
         await db.rollback()
         raise HTTPException(
             status_code=status.HTTP_500_INTERNAL_SERVER_ERROR,
             detail=f"Erro inesperado ao atualizar a ocorrência. Erro: {str(e)}"
-        )
-=======
-        logger.exception("Erro ao buscar ocorrência por ID")
-        raise handle_db_exception(e, "Erro ao buscar ocorrência por ID")
->>>>>>> 5f168108
+        )