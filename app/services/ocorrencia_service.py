import logging
<<<<<<< HEAD
from typing import List, Optional
=======
from typing import Optional

>>>>>>> 5f168108
from sqlalchemy.ext.asyncio import AsyncSession
from sqlalchemy.future import select
from sqlalchemy.orm import selectinload # Adicionado para carregar relacionamentos
from sqlalchemy.exc import SQLAlchemyError, IntegrityError
from datetime import date

from app.models.ocorrencia import Ocorrencia
from app.models.parecer import Parecer # Adicionado para o relacionamento
from app.schemas.ocorrencia_schemas import OcorrenciaCreate, OcorrenciaUpdate, OcorrenciaFilterParams

logger = logging.getLogger(__name__)

def _apply_common_filters(stmt, filters: OcorrenciaFilterParams):
    """Aplica filtros comuns a uma query SQLAlchemy de ocorrências."""
    if filters.situacao_ocorrencia_id is not None:
        stmt = stmt.filter(Ocorrencia.situacao_ocorrencia_id == filters.situacao_ocorrencia_id)
    if filters.tipo_atendimento_id is not None:
        stmt = stmt.filter(Ocorrencia.tipo_atendimento_id == filters.tipo_atendimento_id)
    if filters.programa_id is not None:
        stmt = stmt.filter(Ocorrencia.programa_id == filters.programa_id)
    if filters.tipo_ocorrencia_id is not None:
        stmt = stmt.filter(Ocorrencia.tipo_ocorrencia_id == filters.tipo_ocorrencia_id)
    if filters.regiao_id is not None:
        stmt = stmt.filter(Ocorrencia.regiao_id == filters.regiao_id)
    if filters.data_ocorrencia is not None:
        stmt = stmt.filter(Ocorrencia.data_ocorrencia == filters.data_ocorrencia)
    # O filtro 'arquivado' é tratado especificamente em cada função que o utiliza, devido ao padrão N
    return stmt

async def create_ocorrencia(db: AsyncSession, ocorrencia: OcorrenciaCreate) -> Ocorrencia:
    db_ocorrencia = Ocorrencia(**ocorrencia.model_dump())
    try:
        db.add(db_ocorrencia)
        await db.commit()
        await db.refresh(db_ocorrencia)
        return db_ocorrencia
    except IntegrityError as e:
        await db.rollback()
        logger.error(f"Erro de integridade ao criar ocorrência: {e}")
        raise e
    except SQLAlchemyError as e:
        await db.rollback()
        logger.error(f"Erro de banco de dados ao criar ocorrência: {e}")
        raise e

async def get_ocorrencias(
    db: AsyncSession, 
    filters: OcorrenciaFilterParams, 
    skip: int = 0, 
    limit: int = 100
) -> list[Ocorrencia]:
    try:
        stmt = select(Ocorrencia)
        stmt = _apply_common_filters(stmt, filters)
        # Aplica filtro de arquivado se fornecido, caso contrário, não filtra por arquivado (pode vir S ou N)
        if filters.arquivado is not None:
            stmt = stmt.filter(Ocorrencia.arquivado == filters.arquivado)
        
        stmt = stmt.offset(skip).limit(limit)
        result = await db.execute(stmt)
        return result.scalars().all()
    except SQLAlchemyError as e:
        logger.error(f"Erro de banco de dados ao listar ocorrências: {e}")
        raise e

async def get_ocorrencia_by_id(db: AsyncSession, ocorrencia_id: int) -> Optional[Ocorrencia]:
    try:
        result = await db.execute(select(Ocorrencia).filter(Ocorrencia.id == ocorrencia_id))
        return result.scalars().first()
    except SQLAlchemyError as e:
        logger.error(f"Erro de banco de dados ao buscar ocorrência por ID {ocorrencia_id}: {e}")
        return None

async def get_ocorrencia_by_id_with_pareceres(
    db: AsyncSession, 
    ocorrencia_id: int,
    filters: OcorrenciaFilterParams # Filtros se aplicam à ocorrência principal
) -> Ocorrencia | None:
    try:
        stmt = select(Ocorrencia).options(selectinload(Ocorrencia.pareceres)).filter(Ocorrencia.id == ocorrencia_id)
        # Aplicar filtros à ocorrência principal
        stmt = _apply_common_filters(stmt, filters)
        if filters.arquivado is not None: # Aplicar filtro de arquivado se especificado
             stmt = stmt.filter(Ocorrencia.arquivado == filters.arquivado)
        else: # Se não especificado, aplicar padrão 'N' para esta rota específica
             stmt = stmt.filter(Ocorrencia.arquivado == 'N')

        result = await db.execute(stmt)
        return result.scalars().first()
    except SQLAlchemyError as e:
        logger.error(f"Erro de banco de dados ao buscar ocorrência {ocorrencia_id} com pareceres: {e}")
        return None

async def get_ocorrencias_by_user_id(
    db: AsyncSession, 
    user_id: int, 
    filters: OcorrenciaFilterParams, 
    skip: int = 0, 
    limit: int = 100
) -> list[Ocorrencia]:
    try:
        stmt = select(Ocorrencia).filter(Ocorrencia.user_id == user_id)
        stmt = _apply_common_filters(stmt, filters)
        if filters.arquivado is not None:
            stmt = stmt.filter(Ocorrencia.arquivado == filters.arquivado)
        # Não há padrão 'N' aqui, a menos que explicitamente passado em filters.arquivado
        
        stmt = stmt.offset(skip).limit(limit)
        result = await db.execute(stmt)
        return result.scalars().all()
    except SQLAlchemyError as e:
        logger.error(f"Erro de banco de dados ao listar ocorrências por user_id {user_id}: {e}")
        raise e

async def get_ocorrencias_by_usuario_encaminhado(
    db: AsyncSession, 
    usuario_encaminhado_id: int, 
    filters: OcorrenciaFilterParams, 
    skip: int = 0, 
    limit: int = 100
) -> list[Ocorrencia]:
    try:
        stmt = select(Ocorrencia).filter(Ocorrencia.encaminhamento_usuario_id == usuario_encaminhado_id)
        stmt = _apply_common_filters(stmt, filters)
        # Padrão 'N' para arquivado se não especificado no filtro
        arquivado_filter = filters.arquivado if filters.arquivado is not None else 'N'
        stmt = stmt.filter(Ocorrencia.arquivado == arquivado_filter)

        stmt = stmt.offset(skip).limit(limit)
        result = await db.execute(stmt)
        return result.scalars().all()
    except SQLAlchemyError as e:
        logger.error(f"Erro de banco de dados ao listar ocorrências por usuario_encaminhado_id {usuario_encaminhado_id}: {e}")
        raise e

async def get_ocorrencias_by_orgao_encaminhado(
    db: AsyncSession, 
    orgao_encaminhado_id: int, 
    filters: OcorrenciaFilterParams, 
    skip: int = 0, 
    limit: int = 100
) -> list[Ocorrencia]:
    try:
        stmt = select(Ocorrencia).filter(Ocorrencia.encaminhamento_orgao_id == orgao_encaminhado_id)
        stmt = _apply_common_filters(stmt, filters)
        # Padrão 'N' para arquivado se não especificado no filtro
        arquivado_filter = filters.arquivado if filters.arquivado is not None else 'N'
        stmt = stmt.filter(Ocorrencia.arquivado == arquivado_filter)
        
        stmt = stmt.offset(skip).limit(limit)
        result = await db.execute(stmt)
        return result.scalars().all()
    except SQLAlchemyError as e:
        logger.error(f"Erro de banco de dados ao listar ocorrências por orgao_encaminhado_id {orgao_encaminhado_id}: {e}")
        raise e

async def update_ocorrencia(db: AsyncSession, db_ocorrencia: Ocorrencia, ocorrencia_in: OcorrenciaUpdate) -> Ocorrencia:
    update_data = ocorrencia_in.model_dump(exclude_unset=True)
    for key, value in update_data.items():
        setattr(db_ocorrencia, key, value)
    try:
        db.add(db_ocorrencia)
        await db.commit()
        await db.refresh(db_ocorrencia)
        return db_ocorrencia
    except IntegrityError as e:
        await db.rollback()
        logger.error(f"Erro de integridade ao atualizar ocorrência {db_ocorrencia.id}: {e}")
        raise e
    except SQLAlchemyError as e:
        await db.rollback()
        logger.error(f"Erro de banco de dados ao atualizar ocorrência {db_ocorrencia.id}: {e}")
        raise e

async def delete_ocorrencia(db: AsyncSession, db_ocorrencia: Ocorrencia) -> Ocorrencia:
    try:
        await db.delete(db_ocorrencia)
        await db.commit()
        return db_ocorrencia
    except SQLAlchemyError as e:
        await db.rollback()
        logger.error(f"Erro de banco de dados ao deletar ocorrência {db_ocorrencia.id}: {e}")
        raise e
<|MERGE_RESOLUTION|>--- conflicted
+++ resolved
@@ -1,38 +1,12 @@
 import logging
-<<<<<<< HEAD
-from typing import List, Optional
-=======
-from typing import Optional
-
->>>>>>> 5f168108
 from sqlalchemy.ext.asyncio import AsyncSession
 from sqlalchemy.future import select
-from sqlalchemy.orm import selectinload # Adicionado para carregar relacionamentos
 from sqlalchemy.exc import SQLAlchemyError, IntegrityError
-from datetime import date
 
 from app.models.ocorrencia import Ocorrencia
-from app.models.parecer import Parecer # Adicionado para o relacionamento
-from app.schemas.ocorrencia_schemas import OcorrenciaCreate, OcorrenciaUpdate, OcorrenciaFilterParams
+from app.schemas.ocorrencia_schemas import OcorrenciaCreate, OcorrenciaUpdate
 
 logger = logging.getLogger(__name__)
-
-def _apply_common_filters(stmt, filters: OcorrenciaFilterParams):
-    """Aplica filtros comuns a uma query SQLAlchemy de ocorrências."""
-    if filters.situacao_ocorrencia_id is not None:
-        stmt = stmt.filter(Ocorrencia.situacao_ocorrencia_id == filters.situacao_ocorrencia_id)
-    if filters.tipo_atendimento_id is not None:
-        stmt = stmt.filter(Ocorrencia.tipo_atendimento_id == filters.tipo_atendimento_id)
-    if filters.programa_id is not None:
-        stmt = stmt.filter(Ocorrencia.programa_id == filters.programa_id)
-    if filters.tipo_ocorrencia_id is not None:
-        stmt = stmt.filter(Ocorrencia.tipo_ocorrencia_id == filters.tipo_ocorrencia_id)
-    if filters.regiao_id is not None:
-        stmt = stmt.filter(Ocorrencia.regiao_id == filters.regiao_id)
-    if filters.data_ocorrencia is not None:
-        stmt = stmt.filter(Ocorrencia.data_ocorrencia == filters.data_ocorrencia)
-    # O filtro 'arquivado' é tratado especificamente em cada função que o utiliza, devido ao padrão N
-    return stmt
 
 async def create_ocorrencia(db: AsyncSession, ocorrencia: OcorrenciaCreate) -> Ocorrencia:
     db_ocorrencia = Ocorrencia(**ocorrencia.model_dump())
@@ -41,125 +15,33 @@
         await db.commit()
         await db.refresh(db_ocorrencia)
         return db_ocorrencia
-    except IntegrityError as e:
+    except IntegrityError as e: # Caso haja alguma constraint violada (ex: FK para user_id inexistente)
         await db.rollback()
         logger.error(f"Erro de integridade ao criar ocorrência: {e}")
-        raise e
+        raise e # Repassar para o router tratar
     except SQLAlchemyError as e:
         await db.rollback()
         logger.error(f"Erro de banco de dados ao criar ocorrência: {e}")
-        raise e
+        raise e # Repassar para o router tratar
 
-async def get_ocorrencias(
-    db: AsyncSession, 
-    filters: OcorrenciaFilterParams, 
-    skip: int = 0, 
-    limit: int = 100
-) -> list[Ocorrencia]:
+async def get_ocorrencias(db: AsyncSession, skip: int = 0, limit: int = 100) -> list[Ocorrencia]:
     try:
-        stmt = select(Ocorrencia)
-        stmt = _apply_common_filters(stmt, filters)
-        # Aplica filtro de arquivado se fornecido, caso contrário, não filtra por arquivado (pode vir S ou N)
-        if filters.arquivado is not None:
-            stmt = stmt.filter(Ocorrencia.arquivado == filters.arquivado)
-        
-        stmt = stmt.offset(skip).limit(limit)
-        result = await db.execute(stmt)
+        result = await db.execute(select(Ocorrencia).offset(skip).limit(limit))
         return result.scalars().all()
     except SQLAlchemyError as e:
         logger.error(f"Erro de banco de dados ao listar ocorrências: {e}")
+        # Retornar lista vazia ou levantar exceção para o router decidir
+        # Por ora, levantar para o router retornar um 500
         raise e
 
-async def get_ocorrencia_by_id(db: AsyncSession, ocorrencia_id: int) -> Optional[Ocorrencia]:
+async def get_ocorrencia_by_id(db: AsyncSession, ocorrencia_id: int) -> Ocorrencia | None:
     try:
         result = await db.execute(select(Ocorrencia).filter(Ocorrencia.id == ocorrencia_id))
         return result.scalars().first()
     except SQLAlchemyError as e:
         logger.error(f"Erro de banco de dados ao buscar ocorrência por ID {ocorrencia_id}: {e}")
+        # Não levantar exceção aqui, deixar o router tratar o None e retornar 404 ou 500
         return None
-
-async def get_ocorrencia_by_id_with_pareceres(
-    db: AsyncSession, 
-    ocorrencia_id: int,
-    filters: OcorrenciaFilterParams # Filtros se aplicam à ocorrência principal
-) -> Ocorrencia | None:
-    try:
-        stmt = select(Ocorrencia).options(selectinload(Ocorrencia.pareceres)).filter(Ocorrencia.id == ocorrencia_id)
-        # Aplicar filtros à ocorrência principal
-        stmt = _apply_common_filters(stmt, filters)
-        if filters.arquivado is not None: # Aplicar filtro de arquivado se especificado
-             stmt = stmt.filter(Ocorrencia.arquivado == filters.arquivado)
-        else: # Se não especificado, aplicar padrão 'N' para esta rota específica
-             stmt = stmt.filter(Ocorrencia.arquivado == 'N')
-
-        result = await db.execute(stmt)
-        return result.scalars().first()
-    except SQLAlchemyError as e:
-        logger.error(f"Erro de banco de dados ao buscar ocorrência {ocorrencia_id} com pareceres: {e}")
-        return None
-
-async def get_ocorrencias_by_user_id(
-    db: AsyncSession, 
-    user_id: int, 
-    filters: OcorrenciaFilterParams, 
-    skip: int = 0, 
-    limit: int = 100
-) -> list[Ocorrencia]:
-    try:
-        stmt = select(Ocorrencia).filter(Ocorrencia.user_id == user_id)
-        stmt = _apply_common_filters(stmt, filters)
-        if filters.arquivado is not None:
-            stmt = stmt.filter(Ocorrencia.arquivado == filters.arquivado)
-        # Não há padrão 'N' aqui, a menos que explicitamente passado em filters.arquivado
-        
-        stmt = stmt.offset(skip).limit(limit)
-        result = await db.execute(stmt)
-        return result.scalars().all()
-    except SQLAlchemyError as e:
-        logger.error(f"Erro de banco de dados ao listar ocorrências por user_id {user_id}: {e}")
-        raise e
-
-async def get_ocorrencias_by_usuario_encaminhado(
-    db: AsyncSession, 
-    usuario_encaminhado_id: int, 
-    filters: OcorrenciaFilterParams, 
-    skip: int = 0, 
-    limit: int = 100
-) -> list[Ocorrencia]:
-    try:
-        stmt = select(Ocorrencia).filter(Ocorrencia.encaminhamento_usuario_id == usuario_encaminhado_id)
-        stmt = _apply_common_filters(stmt, filters)
-        # Padrão 'N' para arquivado se não especificado no filtro
-        arquivado_filter = filters.arquivado if filters.arquivado is not None else 'N'
-        stmt = stmt.filter(Ocorrencia.arquivado == arquivado_filter)
-
-        stmt = stmt.offset(skip).limit(limit)
-        result = await db.execute(stmt)
-        return result.scalars().all()
-    except SQLAlchemyError as e:
-        logger.error(f"Erro de banco de dados ao listar ocorrências por usuario_encaminhado_id {usuario_encaminhado_id}: {e}")
-        raise e
-
-async def get_ocorrencias_by_orgao_encaminhado(
-    db: AsyncSession, 
-    orgao_encaminhado_id: int, 
-    filters: OcorrenciaFilterParams, 
-    skip: int = 0, 
-    limit: int = 100
-) -> list[Ocorrencia]:
-    try:
-        stmt = select(Ocorrencia).filter(Ocorrencia.encaminhamento_orgao_id == orgao_encaminhado_id)
-        stmt = _apply_common_filters(stmt, filters)
-        # Padrão 'N' para arquivado se não especificado no filtro
-        arquivado_filter = filters.arquivado if filters.arquivado is not None else 'N'
-        stmt = stmt.filter(Ocorrencia.arquivado == arquivado_filter)
-        
-        stmt = stmt.offset(skip).limit(limit)
-        result = await db.execute(stmt)
-        return result.scalars().all()
-    except SQLAlchemyError as e:
-        logger.error(f"Erro de banco de dados ao listar ocorrências por orgao_encaminhado_id {orgao_encaminhado_id}: {e}")
-        raise e
 
 async def update_ocorrencia(db: AsyncSession, db_ocorrencia: Ocorrencia, ocorrencia_in: OcorrenciaUpdate) -> Ocorrencia:
     update_data = ocorrencia_in.model_dump(exclude_unset=True)
@@ -183,7 +65,7 @@
     try:
         await db.delete(db_ocorrencia)
         await db.commit()
-        return db_ocorrencia
+        return db_ocorrencia # Retorna o objeto deletado para confirmação
     except SQLAlchemyError as e:
         await db.rollback()
         logger.error(f"Erro de banco de dados ao deletar ocorrência {db_ocorrencia.id}: {e}")
